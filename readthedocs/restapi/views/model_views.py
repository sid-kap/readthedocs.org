import logging

from django.shortcuts import get_object_or_404
from docutils.utils.math.math2html import Link
from rest_framework import decorators, permissions, viewsets, status
from rest_framework.decorators import detail_route
from rest_framework.renderers import JSONPRenderer, JSONRenderer, BrowsableAPIRenderer
from rest_framework.response import Response

from builds.filters import VersionFilter
from builds.models import Build, Version
from core.utils import trigger_build
from oauth import utils as oauth_utils
from projects.filters import ProjectFilter
from projects.models import Project, EmailHook
from restapi.permissions import APIPermission
from restapi.permissions import RelatedProjectIsOwner
from restapi.serializers import BuildSerializer, ProjectSerializer, VersionSerializer
import restapi.utils as api_utils
log = logging.getLogger(__name__)


class ProjectViewSet(viewsets.ModelViewSet):
    permission_classes = [APIPermission]
    renderer_classes = (JSONRenderer, JSONPRenderer, BrowsableAPIRenderer)
    serializer_class = ProjectSerializer
    filter_class = ProjectFilter
    model = Project
    paginate_by = 100
    paginate_by_param = 'page_size'
    max_paginate_by = 1000

    def get_queryset(self):
        return self.model.objects.api(self.request.user)

    @decorators.detail_route()
    def valid_versions(self, request, **kwargs):
        """
        Maintain state of versions that are wanted.
        """
        project = get_object_or_404(
            Project.objects.api(self.request.user), pk=kwargs['pk'])
        if not project.num_major or not project.num_minor or not project.num_point:
            return Response({'error': 'Project does not support point version control'}, status=status.HTTP_400_BAD_REQUEST)
        version_strings = project.supported_versions(flat=True)
        # Disable making old versions inactive for now.
        # project.versions.exclude(verbose_name__in=version_strings).update(active=False)
        project.versions.filter(
            verbose_name__in=version_strings).update(active=True)
        return Response({
            'flat': version_strings,
        })

    @detail_route()
    def translations(self, request, pk):
        translations = self.get_object().translations.all()
        return Response({
            'translations': ProjectSerializer(translations, many=True).data
        })

    @detail_route()
    def subprojects(self, request, **kwargs):
        project = get_object_or_404(
            Project.objects.api(self.request.user), pk=kwargs['pk'])
        rels = project.subprojects.all()
        children = [rel.child for rel in rels]
        return Response({
            'subprojects': ProjectSerializer(children, many=True).data
        })

    @decorators.detail_route(permission_classes=[permissions.IsAdminUser])
    def token(self, request, **kwargs):
        project = get_object_or_404(
            Project.objects.api(self.request.user), pk=kwargs['pk'])
        token = oauth_utils.get_token_for_project(project, force_local=True)
        return Response({
            'token': token
        })

    @decorators.detail_route(permission_classes=[permissions.IsAdminUser], methods=['post'])
    def sync_versions(self, request, **kwargs):
        """
        Sync the version data in the repo (on the build server) with what we have in the database.

        Returns the identifiers for the versions that have been deleted.
        """
        project = get_object_or_404(
            Project.objects.api(self.request.user), pk=kwargs['pk'])
        try:
            # Update All Versions
            data = request.DATA
            added_versions = set()
            if 'tags' in data:
                ret_set = api_utils.sync_versions(
                    project=project, versions=data['tags'], type='tag')
                added_versions.update(ret_set)
            if 'branches' in data:
                ret_set = api_utils.sync_versions(
                    project=project, versions=data['branches'], type='branch')
                added_versions.update(ret_set)
            deleted_versions = api_utils.delete_versions(project, data)
        except Exception, e:
            log.exception("Sync Versions Error: %s" % e.message)
            return Response({'error': e.message}, status=status.HTTP_400_BAD_REQUEST)

        try:
            # Update Stable Version
            version_strings = project.supported_versions(flat=True)
            if version_strings:
                new_stable_slug = version_strings[-1]
                new_stable = project.versions.get(verbose_name=new_stable_slug)

                # Update stable version
<<<<<<< HEAD
                stable = project.versions.filter(slug='stable')
                if stable.exists():
                    stable_obj = stable[0]
                    if (new_stable.identifier != stable_obj.identifier) and (stable_obj.machine is True):
                        stable_obj.identifier = new_stable.identifier
                        stable_obj.save()
                        log.info("Triggering new stable build: {project}:{version}".format(
                            project=project.slug, version=stable_obj.identifier))
                        trigger_build(project=project, version=stable_obj)
                else:
                    log.info("Creating new stable version: {project}:{version}".format(
                        project=project.slug, version=stable_obj.identifier))
                    version = project.versions.create(
                        slug='stable', verbose_name='stable', machine=True, type=new_stable.type, active=True, identifier=new_stable.identifier)
=======
                stable = project.versions.filter(slug='stable').first()
                if stable:
                    if (new_stable.identifier != stable.identifier) and (stable.machine is True):
                        stable.identifier = new_stable.identifier
                        stable.save()
                        log.info("Triggering new stable build: {project}:{version}".format(project=project.slug, version=stable.identifier))
                        trigger_build(project=project, version=stable)
                else:
                    log.info("Creating new stable version: {project}:{version}".format(project=project.slug, version=new_stable.identifier))
                    version = project.versions.create(slug='stable', verbose_name='stable', machine=True, type=new_stable.type, active=True, identifier=new_stable.identifier)
>>>>>>> 1bbaf292
                    trigger_build(project=project, version=version)

                # Build new tag if enabled
                old_largest_slug = version_strings[-2]
                old_largest = project.versions.get(
                    verbose_name=old_largest_slug)
                if old_largest.active and new_stable_slug in added_versions:
                    new_stable.active = True
                    new_stable.save()
                    trigger_build(project=project, version=new_stable)

        except:
            log.exception("Supported Versions Failure", exc_info=True)

        return Response({
            'added_versions': added_versions,
            'deleted_versions': deleted_versions,
        })


class VersionViewSet(viewsets.ReadOnlyModelViewSet):
    permission_classes = [permissions.IsAuthenticatedOrReadOnly]
    renderer_classes = (JSONRenderer, BrowsableAPIRenderer)
    serializer_class = VersionSerializer
    filter_class = VersionFilter
    model = Version

    def get_queryset(self):
        return self.model.objects.api(self.request.user)

    @decorators.list_route()
    def downloads(self, request, **kwargs):
        version = get_object_or_404(
            Version.objects.api(self.request.user), pk=kwargs['pk'])
        downloads = version.get_downloads(pretty=True)
        return Response({
            'downloads': downloads
        })


class BuildViewSet(viewsets.ReadOnlyModelViewSet):
    permission_classes = [permissions.IsAuthenticatedOrReadOnly]
    renderer_classes = (JSONRenderer, BrowsableAPIRenderer)
    serializer_class = BuildSerializer
    model = Build

    def get_queryset(self):
        return self.model.objects.api(self.request.user)


class NotificationViewSet(viewsets.ReadOnlyModelViewSet):
    permission_classes = (permissions.IsAuthenticated, RelatedProjectIsOwner)
    renderer_classes = (JSONRenderer, BrowsableAPIRenderer)
    model = EmailHook

    def get_queryset(self):
        """
        This view should return a list of all the purchases
        for the currently authenticated user.
        """
        return self.model.objects.api(self.request.user)<|MERGE_RESOLUTION|>--- conflicted
+++ resolved
@@ -111,22 +111,6 @@
                 new_stable = project.versions.get(verbose_name=new_stable_slug)
 
                 # Update stable version
-<<<<<<< HEAD
-                stable = project.versions.filter(slug='stable')
-                if stable.exists():
-                    stable_obj = stable[0]
-                    if (new_stable.identifier != stable_obj.identifier) and (stable_obj.machine is True):
-                        stable_obj.identifier = new_stable.identifier
-                        stable_obj.save()
-                        log.info("Triggering new stable build: {project}:{version}".format(
-                            project=project.slug, version=stable_obj.identifier))
-                        trigger_build(project=project, version=stable_obj)
-                else:
-                    log.info("Creating new stable version: {project}:{version}".format(
-                        project=project.slug, version=stable_obj.identifier))
-                    version = project.versions.create(
-                        slug='stable', verbose_name='stable', machine=True, type=new_stable.type, active=True, identifier=new_stable.identifier)
-=======
                 stable = project.versions.filter(slug='stable').first()
                 if stable:
                     if (new_stable.identifier != stable.identifier) and (stable.machine is True):
@@ -137,7 +121,6 @@
                 else:
                     log.info("Creating new stable version: {project}:{version}".format(project=project.slug, version=new_stable.identifier))
                     version = project.versions.create(slug='stable', verbose_name='stable', machine=True, type=new_stable.type, active=True, identifier=new_stable.identifier)
->>>>>>> 1bbaf292
                     trigger_build(project=project, version=version)
 
                 # Build new tag if enabled
