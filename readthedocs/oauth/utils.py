import logging

from allauth.socialaccount.models import SocialToken

from django.conf import settings
from requests_oauthlib import OAuth1Session, OAuth2Session

<<<<<<< HEAD
from .models import GithubProject, GithubOrganization, BitbucketProject
from tastyapi import apiv2
=======
from .models import GithubProject, GithubOrganization, BitbucketProject, BitbucketTeam
from restapi.client import api
>>>>>>> 68e5890b

log = logging.getLogger(__name__)


def get_oauth_session(user, provider):

    tokens = SocialToken.objects.filter(account__user__username=user.username, app__provider=provider)
    if tokens.exists():
        token = tokens[0]
    else:
        return None
    if provider == 'github':
        session = OAuth2Session(
            client_id=token.app.client_id,
            token={
                'access_token': str(token.token),
                'token_type': 'bearer'
            }
        )
    elif provider == 'bitbucket':
        session = OAuth1Session(
            token.app.client_id,
            client_secret=token.app.secret,
            resource_owner_key=token.token,
            resource_owner_secret=token.token_secret
        )

    return session or None


def get_token_for_project(project, force_local=False):
    if not getattr(settings, 'ALLOW_PRIVATE_REPOS', False):
        return None
    token = None
    try:
        if getattr(settings, 'DONT_HIT_DB', True) and not force_local:
            token = api.project(project.pk).token().get()['token']
        else:
            for user in project.users.all():
                tokens = SocialToken.objects.filter(account__user__username=user.username, app__provider='github')
                if tokens.exists():
                    token = tokens[0].token
    except Exception:
        log.error('Failed to get token for user', exc_info=True)
    return token


def github_paginate(session, url):
    """
    Scans trough all github paginates results and returns the concatenated
    list of results.

    :param session: requests client instance
    :param url: start url to get the data from.

    See https://developer.github.com/v3/#pagination
    """
    result = []
    while url:
        r = session.get(url)
        result.extend(r.json())
        next = r.links.get('next')
        if next:
            url = next.get('url')
        else:
            url = None
    return result


def import_github(user, sync):
    """ Do the actual github import """

    session = get_oauth_session(user, provider='github')
    if sync and session:
        # Get user repos
        owner_resp = github_paginate(session, 'https://api.github.com/user/repos?per_page=100')
        try:
            for repo in owner_resp:
                GithubProject.objects.create_from_api(repo, user=user)
        except TypeError, e:
            print e

        # Get org repos
        try:
            resp = session.get('https://api.github.com/user/orgs')
            for org_json in resp.json():
                org_resp = session.get('https://api.github.com/orgs/%s' % org_json['login'])
                org_obj = GithubOrganization.objects.create_from_api(
                    org_resp.json(), user=user)
                # Add repos
                org_repos_resp = github_paginate(session, 'https://api.github.com/orgs/%s/repos?per_page=100' % org_json['login'])
                for repo in org_repos_resp:
                    GithubProject.objects.create_from_api(
                        repo, user=user, organization=org_obj)
        except TypeError, e:
            print e

    return session is not None


###
# Bitbucket
###


def bitbucket_paginate(session, url):
    """
    Scans trough all github paginates results and returns the concatenated
    list of results.

    :param session: requests client instance
    :param url: start url to get the data from.

    """
    result = []
    while url:
        r = session.get(url)
        result.extend([r.json()])
        next_url = r.json().get('next')
        if next_url:
            url = next_url
        else:
            url = None
    return result


def process_bitbucket_json(user, json):
    try:
        for page in json:
            for repo in page['values']:
                BitbucketProject.objects.create_from_api(repo, user=user)
    except TypeError, e:
        print e


def import_bitbucket(user, sync):
    """ Do the actual github import """

    session = get_oauth_session(user, provider='bitbucket')
    if sync and session:
            # Get user repos
        try:
            owner_resp = bitbucket_paginate(session, 'https://bitbucket.org/api/2.0/repositories/{owner}'.format(owner=user.username))
            process_bitbucket_json(user, owner_resp)
        except TypeError, e:
            print e

        # Get org repos
        resp = session.get('https://bitbucket.org/api/1.0/user/privileges/')
        for team in resp.json()['teams'].keys():
            org_resp = bitbucket_paginate(session, 'https://bitbucket.org/api/2.0/teams/{team}/repositories'.format(team=team))
            process_bitbucket_json(user, org_resp)

    return session is not None<|MERGE_RESOLUTION|>--- conflicted
+++ resolved
@@ -5,13 +5,8 @@
 from django.conf import settings
 from requests_oauthlib import OAuth1Session, OAuth2Session
 
-<<<<<<< HEAD
 from .models import GithubProject, GithubOrganization, BitbucketProject
-from tastyapi import apiv2
-=======
-from .models import GithubProject, GithubOrganization, BitbucketProject, BitbucketTeam
 from restapi.client import api
->>>>>>> 68e5890b
 
 log = logging.getLogger(__name__)
 
