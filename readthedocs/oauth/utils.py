import logging

from allauth.socialaccount.models import SocialToken

from django.conf import settings
from requests_oauthlib import OAuth1Session, OAuth2Session

<<<<<<< HEAD
from .models import GithubProject, GithubOrganization, BitbucketProject
from restapi.client import api
=======
from .models import GithubProject, GithubOrganization, BitbucketProject, BitbucketTeam
from readthedocs.restapi.client import api
>>>>>>> 1f2c7859

log = logging.getLogger(__name__)


def get_oauth_session(user, provider):

    tokens = SocialToken.objects.filter(
        account__user__username=user.username, app__provider=provider)
    if tokens.exists():
        token = tokens[0]
    else:
        return None
    if provider == 'github':
        session = OAuth2Session(
            client_id=token.app.client_id,
            token={
                'access_token': str(token.token),
                'token_type': 'bearer'
            }
        )
    elif provider == 'bitbucket':
        session = OAuth1Session(
            token.app.client_id,
            client_secret=token.app.secret,
            resource_owner_key=token.token,
            resource_owner_secret=token.token_secret
        )

    return session or None


def get_token_for_project(project, force_local=False):
    if not getattr(settings, 'ALLOW_PRIVATE_REPOS', False):
        return None
    token = None
    try:
        if getattr(settings, 'DONT_HIT_DB', True) and not force_local:
            token = api.project(project.pk).token().get()['token']
        else:
            for user in project.users.all():
                tokens = SocialToken.objects.filter(
                    account__user__username=user.username,
                    app__provider='github')
                if tokens.exists():
                    token = tokens[0].token
    except Exception:
        log.error('Failed to get token for user', exc_info=True)
    return token


def github_paginate(session, url):
    """
    Scans trough all github paginates results and returns the concatenated
    list of results.

    :param session: requests client instance
    :param url: start url to get the data from.

    See https://developer.github.com/v3/#pagination
    """
    result = []
    while url:
        r = session.get(url)
        result.extend(r.json())
        next = r.links.get('next')
        if next:
            url = next.get('url')
        else:
            url = None
    return result


def import_github(user, sync):
    """ Do the actual github import """

    session = get_oauth_session(user, provider='github')
    if sync and session:
        # Get user repos
        owner_resp = github_paginate(session, 'https://api.github.com/user/repos?per_page=100')
        try:
            for repo in owner_resp:
                GithubProject.objects.create_from_api(repo, user=user)
        except TypeError, e:
            print e

        # Get org repos
        try:
            resp = session.get('https://api.github.com/user/orgs')
            for org_json in resp.json():
                org_resp = session.get('https://api.github.com/orgs/%s' % org_json['login'])
                org_obj = GithubOrganization.objects.create_from_api(
                    org_resp.json(), user=user)
                # Add repos
                org_repos_resp = github_paginate(
                    session,
                    'https://api.github.com/orgs/%s/repos?per_page=100' % (
                        org_json['login']))
                for repo in org_repos_resp:
                    GithubProject.objects.create_from_api(
                        repo, user=user, organization=org_obj)
        except TypeError, e:
            print e

    return session is not None


###
# Bitbucket
###


def bitbucket_paginate(session, url):
    """
    Scans trough all github paginates results and returns the concatenated
    list of results.

    :param session: requests client instance
    :param url: start url to get the data from.

    """
    result = []
    while url:
        r = session.get(url)
        result.extend([r.json()])
        next_url = r.json().get('next')
        if next_url:
            url = next_url
        else:
            url = None
    return result


def process_bitbucket_json(user, json):
    try:
        for page in json:
            for repo in page['values']:
                BitbucketProject.objects.create_from_api(repo, user=user)
    except TypeError, e:
        print e


def import_bitbucket(user, sync):
    """ Do the actual github import """

    session = get_oauth_session(user, provider='bitbucket')
    if sync and session:
            # Get user repos
        try:
<<<<<<< HEAD
            owner_resp = bitbucket_paginate(session, 'https://bitbucket.org/api/2.0/repositories/{owner}'.format(owner=user.username))
            process_bitbucket_json(user, owner_resp)
=======
            owner_resp = bitbucket_paginate(
                session,
                'https://bitbucket.org/api/2.0/repositories/{owner}'.format(
                    owner=user.username))
            process_bitbucket_json(user, owner_resp, repo_type)
>>>>>>> 1f2c7859
        except TypeError, e:
            print e

        # Get org repos
        resp = session.get('https://bitbucket.org/api/1.0/user/privileges/')
        for team in resp.json()['teams'].keys():
<<<<<<< HEAD
            org_resp = bitbucket_paginate(session, 'https://bitbucket.org/api/2.0/teams/{team}/repositories'.format(team=team))
            process_bitbucket_json(user, org_resp)
=======
            org_resp = bitbucket_paginate(
                session,
                'https://bitbucket.org/api/2.0/teams/{team}/repositories'.format(
                    team=team))
            process_bitbucket_json(user, org_resp, repo_type)
>>>>>>> 1f2c7859

    return session is not None<|MERGE_RESOLUTION|>--- conflicted
+++ resolved
@@ -5,13 +5,8 @@
 from django.conf import settings
 from requests_oauthlib import OAuth1Session, OAuth2Session
 
-<<<<<<< HEAD
 from .models import GithubProject, GithubOrganization, BitbucketProject
-from restapi.client import api
-=======
-from .models import GithubProject, GithubOrganization, BitbucketProject, BitbucketTeam
 from readthedocs.restapi.client import api
->>>>>>> 1f2c7859
 
 log = logging.getLogger(__name__)
 
@@ -160,31 +155,21 @@
     if sync and session:
             # Get user repos
         try:
-<<<<<<< HEAD
-            owner_resp = bitbucket_paginate(session, 'https://bitbucket.org/api/2.0/repositories/{owner}'.format(owner=user.username))
-            process_bitbucket_json(user, owner_resp)
-=======
             owner_resp = bitbucket_paginate(
                 session,
                 'https://bitbucket.org/api/2.0/repositories/{owner}'.format(
                     owner=user.username))
-            process_bitbucket_json(user, owner_resp, repo_type)
->>>>>>> 1f2c7859
+            process_bitbucket_json(user, owner_resp)
         except TypeError, e:
             print e
 
         # Get org repos
         resp = session.get('https://bitbucket.org/api/1.0/user/privileges/')
         for team in resp.json()['teams'].keys():
-<<<<<<< HEAD
-            org_resp = bitbucket_paginate(session, 'https://bitbucket.org/api/2.0/teams/{team}/repositories'.format(team=team))
-            process_bitbucket_json(user, org_resp)
-=======
             org_resp = bitbucket_paginate(
                 session,
                 'https://bitbucket.org/api/2.0/teams/{team}/repositories'.format(
                     team=team))
-            process_bitbucket_json(user, org_resp, repo_type)
->>>>>>> 1f2c7859
+            process_bitbucket_json(user, org_resp)
 
     return session is not None