--- conflicted
+++ resolved
@@ -17,26 +17,10 @@
 // picking up dependencies of the primary entry points and putting any
 // limitations on directory structure for entry points.
 var sources = {
-<<<<<<< HEAD
-    'readthedocs/core': [
-        'readthedocs/core/static-src/**/readthedocs-doc-embed.js',
-        'readthedocs/core/static-src/**/projectimport.js',
-    ],
-    'readthedocs/projects': [
-        'readthedocs/projects/static-src/**/tools.js'
-    ],
-    'readthedocs/gold': [
-        'readthedocs/gold/static-src/**/gold.js'
-    ],
-    'readthedocs/donate': [
-        'readthedocs/donate/static-src/**/donate.js'
-    ]
-=======
     core: ['js/readthedocs-doc-embed.js'],
     projects: ['js/tools.js'],
     gold: ['js/gold.js'],
     donate: ['js/donate.js']
->>>>>>> 68e5890b
 };
 
 // Standalone application to create vendor bundles for. These can be imported
